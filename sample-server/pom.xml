<?xml version="1.0" encoding="UTF-8"?>
<project xmlns="http://maven.apache.org/POM/4.0.0" xmlns:xsi="http://www.w3.org/2001/XMLSchema-instance"
         xsi:schemaLocation="http://maven.apache.org/POM/4.0.0 http://maven.apache.org/xsd/maven-4.0.0.xsd">
    <modelVersion>4.0.0</modelVersion>
    <groupId>com.proofpoint.platform</groupId>
    <artifactId>sample-server</artifactId>
    <version>0.24-SNAPSHOT</version>
    <name>sample-server</name>

    <properties>
        <main-class>com.proofpoint.sample.Main</main-class>
        <project.build.sourceEncoding>UTF-8</project.build.sourceEncoding>
        <platform-version>0.24-SNAPSHOT</platform-version>
    </properties>

    <distributionManagement>
        <repository>
            <id>proofpoint</id>
            <name>Proofpoint Releases</name>
            <url>http://maven-tmphost.app.proofpoint.com:8082/nexus/content/repositories/proofpoint-eng</url>
        </repository>
        <snapshotRepository>
            <id>proofpoint-snapshots</id>
            <name>Proofpoint Snapshots</name>
            <url>http://maven-tmphost.app.proofpoint.com:8082/nexus/content/repositories/proofpoint-eng-snapshots</url>
        </snapshotRepository>
    </distributionManagement>

    <dependencies>
        <dependency>
            <groupId>javax.validation</groupId>
            <artifactId>validation-api</artifactId>
            <version>1.0.0.GA</version>
        </dependency>

        <dependency>
            <groupId>org.hibernate</groupId>
            <artifactId>hibernate-validator</artifactId>
            <version>4.0.2.GA</version>
            <exclusions>
                <exclusion>
                    <groupId>org.slf4j</groupId>
                    <artifactId>slf4j-api</artifactId>
                </exclusion>
            </exclusions>
        </dependency>

        <dependency>
            <groupId>com.google.inject</groupId>
            <artifactId>guice</artifactId>
            <version>2.0</version>
        </dependency>

        <dependency>
            <groupId>com.proofpoint.platform</groupId>
            <artifactId>bootstrap</artifactId>
            <version>${platform-version}</version>
        </dependency>

        <dependency>
            <groupId>com.proofpoint.platform</groupId>
            <artifactId>jetty</artifactId>
            <version>${platform-version}</version>
        </dependency>

        <dependency>
            <groupId>com.proofpoint.platform</groupId>
            <artifactId>jersey</artifactId>
            <version>${platform-version}</version>
        </dependency>

        <dependency>
            <groupId>com.proofpoint.platform</groupId>
            <artifactId>jmx</artifactId>
            <version>${platform-version}</version>
        </dependency>

        <dependency>
            <groupId>org.codehaus.jackson</groupId>
            <artifactId>jackson-jaxrs</artifactId>
            <version>1.5.6</version>
        </dependency>

        <dependency>
            <groupId>org.codehaus.jackson</groupId>
            <artifactId>jackson-core-asl</artifactId>
            <version>1.5.6</version>
        </dependency>

        <!-- for packaging -->
        <dependency>
            <groupId>com.proofpoint.platform</groupId>
            <artifactId>launcher</artifactId>
            <version>${platform-version}</version>
            <classifier>bin</classifier>
            <type>tar.gz</type>
        </dependency>


        <!-- for testing -->
        <dependency>
            <groupId>org.testng</groupId>
            <artifactId>testng</artifactId>
            <version>5.13</version>
            <scope>test</scope>
        </dependency>

        <dependency>
            <groupId>com.proofpoint.platform</groupId>
            <artifactId>testing</artifactId>
            <version>0.24-SNAPSHOT</version>
            <scope>test</scope>
        </dependency>

        <dependency>
            <groupId>com.ning</groupId>
            <artifactId>async-http-client</artifactId>
            <version>1.4.1</version>
            <scope>test</scope>
        </dependency>

    </dependencies>

    <build>
        <plugins>
            <plugin>
                <groupId>org.apache.maven.plugins</groupId>
                <version>2.1.2</version>
                <artifactId>maven-source-plugin</artifactId>
                <configuration>
                    <attach>true</attach>
                </configuration>
                <executions>
                    <execution>
                        <id>create-source-jar</id>
                        <goals>
                            <goal>jar-no-fork</goal>
                        </goals>
                    </execution>
                </executions>
            </plugin>

            <!-- TODO:
                - exclude unwanted files (e.g., *.iml) from archetype. We may need to replace the generated
                  archetype-metadata.xml with a custom one.
                - rewrite the POM so that it doesn't contain all the archetype-related logic
            -->


            <!-- =========== ONLY FOR ARCHETYPE - remove from generated project ============== -->
            <plugin>
                <groupId>org.apache.maven.plugins</groupId>
                <artifactId>maven-archetype-plugin</artifactId>
<<<<<<< HEAD
                <version>2.1-pp-5</version>
=======
                <version>2.0</version>
>>>>>>> 464fffc0
                <configuration>
                    <!-- need to override the default output directory (target/generated-sources/archetype)
                         because IDEA likes to load everything under generated-sources into the classpath. -->
                    <outputDirectory>${project.build.directory}/archetype-sources</outputDirectory>
                </configuration>
                <executions>
                    <execution>
                        <id>create-archetype</id>
                        <phase>generate-sources</phase>
                        <goals>
                            <goal>create-from-project</goal>
                        </goals>
                    </execution>
                </executions>
            </plugin>

            <plugin>
                <artifactId>maven-invoker-plugin</artifactId>
                <version>1.5</version>
                <configuration>
                    <debug>true</debug>
                    <pomIncludes>
                        <pomInclude>archetype-sources/pom.xml</pomInclude>
                    </pomIncludes>
                    <projectsDirectory>${project.build.directory}</projectsDirectory>
                </configuration>
                <executions>
                    <execution>
                        <id>package-archetype</id>
                        <phase>package</phase>
                        <goals>
                            <goal>run</goal>
                        </goals>
                        <configuration>
                            <goals>
                                <goal>package</goal>
                            </goals>
                        </configuration>
                    </execution>
                    <execution>
                        <id>install-archetype</id>
                        <phase>install</phase>
                        <goals>
                            <goal>run</goal>
                        </goals>
                        <configuration>
                            <goals>
                                <goal>install</goal>
                            </goals>
                        </configuration>
                    </execution>
                </executions>
            </plugin>
            <!-- ========================================================== -->


            <plugin>
                <groupId>org.apache.maven.plugins</groupId>
                <artifactId>maven-compiler-plugin</artifactId>
                <version>2.3.1</version>
                <configuration>
                    <source>1.6</source>
                    <target>1.6</target>
                </configuration>
            </plugin>

            <plugin>
                <groupId>org.apache.maven.plugins</groupId>
                <artifactId>maven-jar-plugin</artifactId>
                <version>2.3.1</version>
                <configuration>
                    <archive>
                        <manifest>
                            <mainClass>${main-class}</mainClass>
                            <addClasspath>true</addClasspath>
                        </manifest>
                        <manifestEntries>
                            <Implementation-Version>${project.version}</Implementation-Version>
                        </manifestEntries>
                    </archive>
                </configuration>
            </plugin>

            <plugin>
                <artifactId>maven-assembly-plugin</artifactId>
                <version>2.2-beta-5</version>

                <configuration>
                    <descriptorRefs>
                        <descriptorRef>distribution</descriptorRef>
                    </descriptorRefs>
                </configuration>
                <dependencies>
                    <dependency>
                        <groupId>com.proofpoint.platform</groupId>
                        <artifactId>packaging</artifactId>
                        <version>${platform-version}</version>
                    </dependency>
                </dependencies>

                <executions>
                    <execution>
                        <id>package</id>
                        <phase>package</phase>
                        <goals>
                            <goal>single</goal>
                        </goals>
                    </execution>
                </executions>
            </plugin>

            <plugin>
                <groupId>org.codehaus.mojo</groupId>
                <artifactId>build-helper-maven-plugin</artifactId>
                <version>1.5</version>
                <executions>
                    <execution>
                        <id>attach-artifacts</id>
                        <phase>package</phase>
                        <goals>
                            <goal>attach-artifact</goal>
                        </goals>
                        <configuration>
                            <artifacts>
                                <artifact>
                                    <file>README.txt</file>
                                    <type>txt</type>
                                    <classifier>readme</classifier>
                                </artifact>
                            </artifacts>
                        </configuration>
                    </execution>
                </executions>
            </plugin>
        </plugins>
    </build>

</project><|MERGE_RESOLUTION|>--- conflicted
+++ resolved
@@ -151,11 +151,7 @@
             <plugin>
                 <groupId>org.apache.maven.plugins</groupId>
                 <artifactId>maven-archetype-plugin</artifactId>
-<<<<<<< HEAD
                 <version>2.1-pp-5</version>
-=======
-                <version>2.0</version>
->>>>>>> 464fffc0
                 <configuration>
                     <!-- need to override the default output directory (target/generated-sources/archetype)
                          because IDEA likes to load everything under generated-sources into the classpath. -->
