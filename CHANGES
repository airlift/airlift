--- conflicted
+++ resolved
@@ -1,10 +1,6 @@
-<<<<<<< HEAD
-252
+253
 
 - Add support for response streaming to http client
-=======
-253
-
 - Add support for per-request timeouts in the http client
 - Add support for per-request max content length to the http client
 - Introduce modes for processing X-Forwarded-* headers on the server
@@ -16,7 +12,6 @@
 - Allow configuration classes to implement interface
 - Add HTTP client destination idle timeout
 - Set HTTP client idle timeout for HTTP/2
->>>>>>> 8d1e693c
 
 251
 
