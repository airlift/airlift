0.180

<<<<<<< HEAD
- Add installModuleIf method to ConditionalModule with ability to
  install module when condition is not meet.
=======
- Run life cycle methods on instances from providers.
>>>>>>> 7aff37d6

0.179

- Update to BVal 2.0.0
- Report server port when bind fails in HttpServer.
- Redirect from /resource to /resource/
- Add future callback overloads that take an executor.
- Allow configuring the HTTP client Kerberos service principal pattern.

0.178

- Limit the size of HTTP server request log by default.
- Prevent ClassPathResourceHandler from using default encoding.
- Make joda-time dependency optional for JSON module.
- Return correct status code from JaxrsTestingHttpProcessor.

0.177

- Update to Jetty 9.4.14.v20181114.

0.176

- Upgrade to Jackson 2.9.7
- Fix extraction of level when deserializing QuantileDigest.

0.175

- Require at least one stream for HTTP/2 in HTTP server.
- Fix /v1/jmx HTML page loading in modern browsers.
- Fix loading of properties files when platform's default encoding is not
  ASCII-compatible.
- Add configuration properties for request and response HTTP client buffer sizes.
- Install Jackson ParameterNamesModule module by default.
- Stop request log on HTTP server shutdown.
- Improve Quantile Digest serialization format to use less space and to
  include a version number. The format is now stable and documented.
- Optimize performance of Quantile Digest histogram construction.

0.174

- Add configuration properties to include/exclude HTTPS cipher suites for
  the HTTP client.

0.173

- Fix double logging bug in HTTP client.
- Update to Jetty 9.4.12.v20180830.
- Update the default value of the "http-server.https.excluded-cipher" config
  property to match Jetty's default excluded cipher suites. Specifically, all
  ciphers without forward secrecy, and all ciphers that use the RSA key exchange
  algorithm are excluded by default. Consequently, TLS 1.0 or TLS 1.1 are no
  longer supported by default.

0.172

- Update to Jetty 9.4.12.RC0.
- Add support for PKCS #1 private keys to PemReader.

0.171

- Periodically flush HTTP server and HTTP client logs.
- Fix HTTP client to preserve User-Agent when following redirects.
- Make following redirects configurable for HTTP client.
- Allow HTTP client to preserve Authorization when following redirects.
- Improve error message for unsupported key types in PemReader.
- Ensure there is a certificate that matches the private key in PemReader.

0.170

- Improve error handling for HTTP client and HTTP server PEM files.
- Add additional columns to the HTTP client and server logs. The new columns
  provide detailed timing information for individual requests/responses.
- Update to Jetty 9.4.11.v20180605.

0.169

- Fix configuration error messages for prefixed configs.
- Add support for PEM encoded (PKCS #8) keystore and truststore to the
  HTTP client and server.
- Add avg to TimeDistribution stat.

0.168

- Update to Jetty 9.4.10.RC1.
- Add SSL session timeout and SSL session cache size config parameters
  to HTTP server.

0.167

- Add loadPublicKey to PemReader.

0.166

- Update to Guava 24.1 and Guice 4.2.
- Bind HttpServerConfig in TestingHttpServerModule to allow for HTTPS testing.

0.165

- Add log buffer size config to HTTP client.
- Add support for monitoring the logger queue size for HTTP client and server
- Allow disabling the compression of log files for HTTP client and server.

0.164

- Fix HTTP server log of trace tokens when using async responses.
- Do not require testing library when using ConfigAssertions.
- Add logging support to HTTP client. Logging is turned off by default
  and it can be enabled with the "http-client.log.enabled" config parameter.
- Add JmxGcMonitor to track GC events. GC events are logged,
  and aggregate time stats are published via JMX.
- Add MoreFutures.addSuccessCallback() methods.
- Make launcher compatible with Python 3.
- Add support for monitoring HTTP client/server connection stats.

* 0.163

- Add whenAnyCompleteCancelOthers for ListenableFuture.

* 0.162

- Fix shutdown of HTTP clients when lifecycle is stopped.
- Change queue size for HTTP asynchronous logging to be configurable.

* 0.161

- Allow binding config defaults for HTTP client threads.
- Make JsonFactory used for ObjectMapperProvider configurable.

* 0.160

- Use a dedicated thread pool for each HTTP client. The HTTP client binder
  no longer has a withPrivateIoThreadPool() method as all pools are private.
- Use colon instead of space for LD_PRELOAD separator in launcher.

* 0.159

- Update to Jetty 9.4.8.v20171121.
- Fix building against JMX module on Java 9.
- Fix running on Java 9 due to a missing javax.annotations dependency.
- Fix HTTP/2 errors with JAX-RS by disabling remote async error notifications.
- Add HTTP/2 stream idle timeout config to HTTP server.

* 0.158

- Add support for setting process name on Linux ppc64le.
- Rename HTTP client selector config parameter to "http-client.selector-count".
- Add HTTP client option to perform connect operations in blocking mode.
- Add HTTP server option to disable recording request complete information.
- Reduce HTTP client executor load when using IP address literals.

* 0.157

- Fix Kerberos SPNEGO handling in HTTP client.

* 0.156

- Add HTTP client selector thread count config.
- Always ask for client certificates in HTTP server.
- Decrease discovery refresh wait time at startup.
- Remove workaround for Jetty client Kerberos realm bug.
- Add security module with support for reading and writing PEM files and
  creating certificate signing requests.

* 0.155

- Remove LifeCycleManager shutdown hook when stop() is called.

* 0.154

- Upgrade to Airbase 74.
- Buffer log messages to improve throughput.

* 0.153

- Downgrade to Jetty 9.4.6.v20170531.

* 0.152

- Upgrade to Airbase 72.
- Add config for HTTP client timeout executor concurrency.

* 0.151

- Upgrade to Airbase 71.
- Upgrade to Jersey 2.26.
- Add instance sizes to HyperLogLog and SparseHll.
- Support SSL KeyManager password for HTTP server.

* 0.150

- Upgrade to Airbase 68.
- Upgrade to Jetty 9.4.7.v20170914.
- Prevent "Address already in use" for HTTP server.
- Remove @Inject from Logger.
- Add HTTP/2 input buffer size config.
- Add support for monitoring the Jetty client shared thread pool.
- Ensure Jetty client request doesn't live past synchronous return.
- Enable detailed dumps for Jetty thread pools, which will help getting
  more information when debugging with the JMX dump operation.
- Add support for PostgreSQL in dbpool.
- Delete FileUtils from testing module.
- Make HttpClientModule non-public.
- Cleanup dependencies for various modules.
- Skip duplicate rows when printing configuration in Bootstrap.
- Support generalized suffix in Java version strings.

* 0.149

- Upgrade to Jetty 9.4.6.v20170531
- Fix UnknownFormatConversionException for config errors.
- Allow specifying etc directory for launcher.

* 0.148

- Add @ConfigSecuritySensitive annotation to prevent printing config values.

* 0.147

- Upgrade to Airbase 63
- Upgrade to Guava 21.0
- Add TestingHttpClient.Processor implementation that delegates to JAX-RS resource.

* 0.146

- Allow configuring secure random algorithm for HTTP client and server.

* 0.145

- Skip empty Optional fields in JSON serialization.
- Remove usage of deprecated APIs for all dependencies.

* 0.144

- Use JsonMapperParsingException in SmileMapper.
- Bean Validation is no longer performed for JAX-RS request objects.

* 0.143

- Deprecate usages of CompletableFuture or replace with ListenableFuture,
  which is easier to use and less error prone.
- Add MoreFutures methods for ListenableFuture.
- Replace RuntimeIOException with UncheckedIOException in HTTP client.
- Fix sporadic failure due to thread-safety when performing Bean Validation.
- Support using java.time.Instant for event client.
- Validate scheme for HTTP client Request objects.

* 0.142

- Improve performance of QuantileDigest copy constructor, which
  could cause contention in Distribution's copy constructor.

* 0.141

- Fix thread-safety issue in Distribution copy constructor.

* 0.140

- Fix rare bug when inserting into Sparse HLL that could result
  in corruption.
- Improve performance and memory utilization for QuantileDigest.
- Improve performance when generating trace tokens.
- Add BasicAuthRequestFilter for HttpClient to pre-authenticate
  requests with basic authentication.
- Add bindConfigGlobalDefaults to ConfigBinder to customize
  defaults for bound config objects.
- Buffer HTTP responses in chunks to avoid allocating big byte arrays.
- Update QuantileDigest serialization to take and produce Slice objects.

* 0.139

- Upgrade to Jetty 9.3.13.M0
- Make jmxutils dependency optional for concurrent
- Add TempFile for use with try-with-resources
- Add unwrapCompletionException to MoreFutures
- Fix incorrect bucket computation in PauseMeter

* 0.138

- Add toJsonWithLengthLimit to JsonCodec
- Fix version check in JMX module to work with -ea Java versions
- Move type name to end of JsonCodec error message
- Add brackets around JSON in HTTP client response handler error messages
- Add utility to measure JVM and OS pauses

* 0.137

- Set ThreadContextClassLoader to null when loading bval

* 0.136

- Revert Jetty to 9.3.9.M1

* 0.135

- Add ThreadLocalCache
- Upgrade to Jackson 2.8.1
- Extract units to a standalone project
- Prevent self-supression in Closeables

* 0.134

- Add ConditionalModule
- Alternative JMX agent implementation for Java 8 vs 9

* 0.133

- Fix issue with IntelliJ mishandling of system-scoped dependencies

* 0.132

- Upgrade Jetty to 9.3.11.v20160721

* 0.131

- Statically configure logging for Jetty HTTP client

* 0.130

- Move Jetty and Jersey dependencies from Airbase
- Add getField method to EventTypeMetadata

* 0.129

- Add CpuTimer to stats
- Add FileBodyGenerator for HTTP client
- Add TrustStore configuration for HTTP client
- Expose EventTypeMetadata and EventFieldMetadata classes
- Remove requirement that nested event classes have no name
- Ignore EOFException (caused by client disconnect) while writing JSON HTTP response
- Upgrade Jetty to 9.3.11.M0. This fixes a race when using async responses

* 0.128

- Remove BoundedThreadPool
- Use default thread count for TestingHttpServerModule
- Support building prefixed configs in AbstractConfigurationAwareModule

* 0.127

- Remove all usage of ThreadGroup
- Make HTTP client response headers case insensitive
- Add HTTP/2 support in HTTP server for HTTP (not HTTPS)
- Add HTTP/2 support in HTTP client for HTTP (off by default)
- Add BoundedThreadPool

* 0.126

- Upgrade Jetty to 9.3.8.v20160314
- Upgrade Jersey to 2.22.2
- Add getQuantilesUpperBound() and getQuantilesLowerBound() to QuantileDigest

* 0.125

- Add JMX stats for HTTP response codes and failures
- Fix broken gzip handling in HTTP server
- Fix typo for keytab option in SpnegoAuthentication
- Fix thread leak in HTTP client when using anonymous pool

* 0.124

- Upgrade to jmxutils 1.19 which fixes issue with LoggingMBean

* 0.123

- Upgrade Jetty to 9.3.7.RC0
- Add ability for TestingHttpClient to send checked exceptions
- Use JDK Function for AsyncSemaphore

* 0.122

- Disable Jackson property mutator inference
- Add allAsList MoreFutures utility

* 0.121

- Fix configuration property to include and exclude HTTPS cipher suites

* 0.120

- Add configuration property to include and exclude HTTPS cipher suites

* 0.119

- Reduce contention during lifecycle tracking
- Add getMaxContentLength to HTTP client

* 0.118

- Improve messages for configuration errors
- Add JMX stat for days until HTTPS certificate expires

* 0.117

- Refresh Kerberos credentials for HTTP client before they expire

* 0.116

- Add configuration for HTTP selector and acceptor thread pools
- Fix config defaults bindings with annotation class
- Fix config defaults bindings for HTTP clients

* 0.115

- Add more MoreFutures utilities

* 0.114

- Make HttpServer logging more configurable
- Make configuration names for Logging and HttpServer logging match

* 0.113

- Change kerberos service principal format to correct serviceName@host
- Replace Guava Optional in TestingNodeModule and JettyHttpClient
- Report correct binding source for custom binders

* 0.112

- Always use keytab for kerberos auth

* 0.111

- Support JSON serialization of Java 7 types
- Add SPNEGO support to HTTP client
- Upgrade Jetty to 9.2.11.v20150529 to fix an issue that causes HTTP requests to hang
- Allow disabling console and file logging simultaneously

* 0.110

- Fix log levels being reset by garbage collection
- Reduce default http response buffer size from 64KB to zero bytes
- Add MoreFutures which contains utility methods for futures

* 0.109

- Add framework to override defaults of any configuration object

* 0.108

- Change default HTTP server accept queue size to 8000 from 50
- Upgrade to Airbase 38
- Exclude link local addresses in NodeInfo

* 0.107

- Remove dependency on SLF4J from log manager

* 0.106

- Upgrade to Airbase 36
- Upgrade to Jetty 9.2.11.M0
- Enable Jetty Client connection sweeper
- Reduce JettyHttpClient selectors to 2

* 0.105

- Upgrade to Airbase 35
- Upgrade to Jetty 9.2.10.v20150310

* 0.104

- Upgrade to Airbase 34

* 0.103

- Upgrade to Airbase 32
- Upgrade to Slice 0.10

* 0.102

- Fix bug when deserializing dense HLL v1 with no overflow bucket
- Verify HLLs have the same bucket count before merging them
- Add thread factory threads to a ThreadGroup
- Add more JettyHttpClient stats and debug operations

* 0.101

- New layout for dense HLL
- Fix bug in cardinality estimates produced by sparse HLL
- Expose request queue depth stats in HttpClient

* 0.100

- New algorithm and representation for sparse HLL

* 0.99

- Java 8 is now required
- Support JSON serialization of Java 8 types

* 0.98

- Expose JettyHttpClient dump methods to JMX
- Make HyperLogLog.addHash public

* 0.97

- Add AsyncSemaphore concurrent utility
- Add /v1/jmx/mbean/{objectName}/{attributeName} to get a single MBean attribute value

* 0.96

- Add AbstractConfigurationAwareModule for accessing config at binding time
- Upgrade to Airbase 28
- Upgrade to Guava 18.0
- Remove server archetype builders
- Remove deprecated AsyncHttpClient and bindAsyncHttpClient()
- Un-deprecate discovery.uri config property
- Show stack traces in HTTP error responses

* 0.95

- Add AsyncResponseHandler utility for building async HTTP responses
- Add Add Announcer.forceAnnounce() and ServiceSelector.refresh()
- Add more utility methods to Closeables
- Name and group Jetty HTTP client threads
- Always use daemon threads in HTTP client
- Add getResponseBytes() and getResponseBody() to FullJsonResponseHandler
- Change Duration.nanosSince() convert to most succinct unit

* 0.94

- Add min/max validators for DataSize
- Allow JettyHttpClient to configure maxRequestsQueuedPerDestination
- Add Jersey AsyncContextDelegateProvider implementation
- Upgrade to Airbase 26
- Always remove GZIP handler from JettyHttpClient
- Switch BoundedExecutor queue to ConcurrentLinkedQueue

* 0.93

- Add JAX-RS mapper for Smile encoded data
- Set thread context class loader in thread factories

* 0.92

- Upgrade to Jersey 2.9.1
- Add JaxrsBinder for explicit resource binding
- Add JaxrsModule constructor parameter to require explicit bindings
- Add missing synchronization on DecayCounter.merge

* 0.91

- Change packaging to not include zip file dependencies

* 0.90

- Add AbstractEventClient

* 0.89

- [Bug] Fix inadvertent masking of errors when detecting jmx agent
- Allow TimeStat unit to be specified at instantiation
- Add BoundedExecutor

* 0.88

- Add HyperLogLog
- [Bug] Max response size in HttpClient was hard-coded
- Optimize buffer management in HttpClient response handler
- Remove GZIP handler from HttpClient
- Fix failing unit tests in Java 8

* 0.87

- Upgrade to Jetty 9.1.3
- [Bug] Expose HttpClient stats via JMX
- Add support for IPv6 addresses to HttpUriBuilder

* 0.86

- Upgrade to Jetty 9.1.2
- Added new JettyHttpClient
- Removed ApacheHttpClient, StandaloneNettyAsyncHttpClient and NettyAsyncHttpClient

* 0.85

- [Bug] Handle locales correctly in Duration and DataSize
- [Bug] Shutdown discovery client executor using LifeCycle
- Upgrade to Guava 16.0.1
- Add validation for nodeId
- Defunct http-server.ip and jetty.ip
- Defunct all legacy HTTP server properties
- Add TestingTicker to testing module
- Capture log messages from commons-logging
- Allow using resources with TestingHttpServer
- Use Guava TypeToken instead of Guice TypeLiteral for JsonCodec

* 0.84

- Add decayed total to Distribution
- Add NOTICE file to airlift distribution tar file if present in source tree

* 0.83

- Upgrade to Guava 15.0

* 0.82

- [Bug] Launch processes from the data directory

* 0.81

- [Bug] Ignore IOException in Closeables.closeQuietly()
- Always return local announcements from service selectors
- Add merge support to CounterStat and DecayCounter

* 0.80

- [Bug] Fix issue in launcher when inspecting etc and plugin symlinks
- [Bug] Fix JSONP support in jaxrs for generic types (like collections)
- [Bug] Fix logging of configs with multiple independent bindings
- Move the HTML user interface for JMX to /v1/jmx
- Don't try to start JMX agent if already running
- Add 1,5,10, and 25 percentiles to Distribution
- Add manual percentile specification to Distribution getPercentiles
- Add byte array methods for JsonCodec
- Change DataSize toString to round to two decimal places

* 0.79

- Replace custom jmx agent with jdk's
- Defunct jmx.rmiserver.hostname property
- Add additional Logger methods for literal messages
- Update RequestStats to use DistributionStat instead of MeterStat
- Deprecate TimedStat and introduce TimeStat
- Add ConfigurationAwareProvider interface to implement custom
  configuration providers
- Roll and compress the http request log daily
- [Experimental] Add management wrapper for thread pool executor
- New python-based launcher

* 0.78

- Redesign HttpClient exception handling
- Backwards incompatible change to Duration to align with DataSize
- Bind to localhost when using TestingNodeModule
- Validate discovered address in NodeInfo
- Add Discovery ServiceSelectorManager for forced refreshes
- [Bug] In Discovery retry quicker after a failure

* 0.77

- Implemented QuantileDigest merging
- Added methods for serializing and deserializing QuantileDigest
- Allow adding negative values to QuantileDigest
- Fix handling of missing content type for JSON http responses

* 0.76

- Rack server support has been moved to a separate project: airlift-rack
- Added TestingHttpClient to simplify testing

* 0.75

- Add "X-Content-Type-Options: nosniff" header to all json responses to prevent
  broken browsers from rendering the json as html, which is a potential XSS
  vulnerability

* 0.74

- Remove experimental from all artifact names
- AsyncHttpClient (Netty based) now shares I/O pools by default. To get a
  private IO pool, use withPrivateIoThreadPool() when binding the client.
  The pools running user code are still per-client.

* 0.73
- [BUG] Always notify http response handler of errors
- Properly name http client threads
- Add properties to control number of Netty http boss and worker io threads
- Add AsyncHttpResponseFuture with state method for debugging

* 0.72
- Event client supports multiple backend implementations simultaneously
- Move logging management code from log module to new log-manager module
- Drop jax-rs dependencies in clients
- [Bug] launcher would sometimes create empty pid file which resulted in "kill 0" being executed

* 0.71

- JMXAgent now uses NodeInfo to find IP address to bind to.
- Use airbase to build.
- Upgrade to Jetty 8.1.9
- Upgrade to Guava 13.0.1
- Upgrade to Apache BVal 0.5
- Upgrade to slf4j 1.7.2
- Upgrade to logback 1.0.9
- Upgrade to Jersey 1.17
- Upgrade to Joda Time 2.1
- Upgrade to JCommander 1.30
- Upgrade to MySQL Connector 5.1.23
- Upgrade to h2 1.3.170
- Upgrade to TestNG 6.8
- Upgrade to Mockito 1.9.5
- Upgrade to Hamcrest 1.3
- Change io.airlift.log.Logger to use java.util.logging internally


* 0.70

- Upgrade to Jackson 2.1.3
- add support for Jackson modules
- Change AsyncHttpClient to be a true async http client

* 0.69

- Upgrade to jmxutils 1.13
- Upgrade to Jackson 1.9.12

* 0.68

- Dropped support for v1 events
- HTTP clients are now Closeable and shutdown properly
- JsonCodecFactory no longer pretty prints by default
- [Bug] Prevent HTTP tests from hanging on machines with many processors

* 0.67

- Dropped the Cassandra module
- Improvements to EquivalenceTester
- [Bug] Don't send entity in http client if there's no body generator
- [Bug] Use System.nanoTime() instead of System.currentTimeMillis for measuring time intervals
- Upgrade to Apache httpclient 4.2.2
- [Bug] Don't throw an exception from http request logger when wall clock time goes backwards
- Improve validation of H2EmbeddedDataSource config
- Allow use of H2 without an init script
- Enable mvcc support for embedded H2
- DataSize and Duration are now serializable as json

* 0.66

- Java 7 is now required
- Replace EWMA with DecayCounter, an implementation that doesn't require a thread pool
- Add HttpUriBuilder from Airship (Formerly Galaxy)
- Add support for binding Jackson key serializers and deserializers in Guice
- Add support for fromString method in configuration type coercion
- Better testing for nulls and unrelated classes in EquivalenceTester
- [Bug] Http client could attempt to connect to port zero; now throw an exception
- Minor fixes for windows
- Add QuantileDigest for computing approximate quantile statistics
- Deprecate MeterStat in favor of newly introduced DistributionStat

* 0.65

- Repackaged the project under io.airlift

* 0.64

- [Bug] Add missing HttpEventModule to skeleton-server
- Enforce use of HttpClientBinder

* 0.63

- [Bug] Make http-client-experimental a compile dependency

* 0.62

- Removed all dependencies to Ning's Asynchronous HTTP client
- Cleaned up dependency management
- Multiple refactoring commits for readability
- Addition of request filter support to HttpClient
- Removal of deprecated JavaUrlHttpClient
- Removal of the experimental module, segmented into separate modules

* 0.61

- Upgrade to Guava 12.0 for Platform and Rest Server Base
- Tests for keep alives in ApacheHttpClient

* 0.60

- [Bug] Fix announcements for Rack servers

* 0.59

- Replace Hibernate validator with direct dependency on Apache BVal
- [Bug] Fix V1 Events so they can be used with http request events
- Check for duplicate classes in the dependency closure during builds
- Add JsonEventSerializer for external use
- Add support for Rack servers to be able to announce with Discovery

* 0.58

- [Bug] Add new required modules for Rack server
- [Bug] Make media type parser more lenient
- [Experimental] Make JsonResponseHandler success codes configurable

* 0.57

- [Bug] ServiceInventory periodic refresh wasn't working
- Export ServiceInventory through JMX

* 0.56

- Fixed bug that causes HttpRequestEvents to not be published

* 0.55

- Upgrade to Jackson 1.9.5
- Record and event for each http request processed
- Added support for X-FORWARDED-FOR and X-FORWARDED-PROTO in request event and logging
- Add timing filter to http request flow for measuring time to first byte
- Set names of http server threads to a reasonable value
- Service inventory now support file URIs
- [Experimental] Changed HttpClient to not be async and added new AsyncHttpClient
- [Experimental] Replace java.net.URL with Apache HTTP Components in http-client

* 0.54

- [Bug] Don't use doclava in javadoc plugin for servers that use rest-server-base, it's buggy

* 0.53

- Upgrade to jetty 8.1.1 to fix connection leak when clients hang up prematurely
- EOFException while reading a JSON request now results in a 400 instead of a 500
- Add support for binding servlet filters into TestingHttpServer
- [Experimental] Update Rack packaging (JRuby on Rails) for Rails 3.1+

* 0.52

- Use a separate thread pool for http server admin listener
- Make http client connect and read timeout configurable
- Add node.external-address property to specify external routable address
- Server response header is not longer sent

* 0.51

- [Experimental] Trace token support in http server
- Support Map and Multimap for event fields
- Add server binary and config spec in jmx-http-rpc announcement
- [Bug] Announce jmx-http-rpc on admin port instead of main port
- [Bug] Add support for legacy log.config to launcher

* 0.50

- Upgrade to Guava 10.0.1
- Upgrade to TestNG 6.2.1
- Upgrade to Joda time 2.0
- Upgrade to CGlib 2.2.2
- Upgrade to Hibernate validation 4.2.0.Final
- Upgrade to log4j-over-slf4j 1.6.2
- Upgrade to Logback 0.9.30
- [Experimental] Log levels can be configured via JMX

* 0.49

- Upgrade to Jetty 8.0.3. Fixes critical bug where the http server leaks connections and file descriptors
- Sign artifacts for projects that inherit from rest-server-base and rack-server-base-experimental
- Optimize event serializer under high-concurrency
- [Experimental] Discovery client now bootstraps itself by calling out to an optional service inventory API
- [Experimental] Http server and client now expose request stats over JMX
- [Experimental] Support for conditional module binding
- [Experimental] Http-based JMX connector listens on an alternate admin port
- [Bug] Http client now consumes all unread input, otherwise keep-alive doesn't work
- [Bug] RackServlet inherited GEM_HOME and GEM_PATH environment variables

* 0.48
- Upgrade to Guava 10.0 - older version are now banned
- Upgrade to Hector 0.8.0-2
- Upgrade to Jersey 1.9.1
- Upgrade to Jetty 8.0.1
- [Experimental] Added http based JMX remote connector
- [Experimental] User agent if http client is now node.id to make debugging easier
- [Bug] removed broken discovery and event fail-safe logic

* 0.47
- [Bug] Fixed memory leaks in DiscoveryClient and EventClient due to AsyncHttpClient
- [Experimental] Added simplified HttpClient based in java.net.URL

* 0.46
- Launcher script now symlinks etc directory from install dir to data dir
- Launcher now looks for etc/node.properties instead of etc/node.config

* 0.45
- Releases and snapshots are now published to oss.sonatype.org
- HttpServer now allows SSL renegotiation (underlying issue has been fixed in JVM)
- Record request size in http log
- Launcher now supports --node-config for passing node specific data from Galaxy Agent
- Upgrade to async-http-client 1.6.5
- [Experimental] Rewrote event client v2 serialization and deprecated v1
- [Experimental] Added support for nested and iterable event fields in v2
- [Experimental] Changed event client to use java.net.URL instead of AsyncHttpClient due to memory leak
- [Experimental] Upgraded embedded Cassandra to 0.8.5
- [Experimental] Changed default Cassandra partitioner to BYTE_ORDERED
- [Experimental] Added rpc timeout configuration support for embedded Cassandra
- [Experimental] Moved experimental discovery based JDBC driver to pure Ruby
- [Experimental] Removed experimental dbpool-no-dep jar
- [Experimental] JRuby on Rails platform integration and galaxy packaging
- [Experimental] Added toBytes and roundTo methods to DataSize
- [Bug] System out and err redirect to logging does not flush
- [Bug] Fixed race condition in embedded Cassandra lifecycle
- [Bug] Fixed error reporting in event client
- [Bug] Fixed launcher issues with spawn using 'sh -c' on Linux

* 0.44 [BAD]
- This is a bad release.  Do not use.

* 0.43
- [Experimental] Added rack servlet for integration with JRuby on Rails
- [Bug] Discovery client fails to reschedule refresh job in some cases

* 0.42

- [Experimental] Embedded cassandra server and testing utilities
- [Experimental] Added DataSize (similar to Duration)
- [Experimental] Added ValidationAssertions.assertValidates and assertFailsValidation
- [Bug] Discovery client fails when consuming static announcements
- [Bug] MySQL connection timeouts using the wrong unit (ms vs s)
- [Bug] Jar manifest using the wrong file names when building snapshot versions

* 0.41

- Removed support for building RPMs
- Launcher now requires MRI Ruby 1.9.2+
- Launcher script now supports arbitrary properties using -Dname=value
- Launcher script now supports restart command
- Launcher script now supports a data directory argument which specifies
  the location to which the process should write persistent data files
- Launcher script now writes pid file and launcher log to data directory
- Added location to NodeInfo
- Updated to Surefire 2.8.1 which fixes Guice dependency problems
- Graduated @MinDuration and @MaxDuration to platform units module
- [Experimental] Added service discovery client
- [Experimental] JMX now announces to discovery server
- [Experimental] HTTP event client now uses discovery to find event collectors
- [Experimental] MySQL db pool now uses discovery to find mysql servers
- [Experimental] Added no-dep discovery database driver for use in Rails
- [Bug] Assembly packaging now picks up jars that contain a maven classifier

* 0.40

- Builder-based API for EquivalenceTester
- Improved error reporting for EquivalenceTester
- MockRequest for testing Jax-RS resources
- Bean validation annotations for Durations (@MinDuration, @MaxDuration)
- Log.debug() variant that takes an exception
- http-server.https.keystore.password to http-server.https.keystore.key
- Bug fixes<|MERGE_RESOLUTION|>--- conflicted
+++ resolved
@@ -1,11 +1,8 @@
 0.180
 
-<<<<<<< HEAD
+- Run life cycle methods on instances from providers.
 - Add installModuleIf method to ConditionalModule with ability to
-  install module when condition is not meet.
-=======
-- Run life cycle methods on instances from providers.
->>>>>>> 7aff37d6
+  install module when condition is not met.
 
 0.179
 
