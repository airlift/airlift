--- conflicted
+++ resolved
@@ -1,10 +1,7 @@
 250
 
-<<<<<<< HEAD
+- Remove JmxInspector
 - Deprecate CacheStatsMBean
-=======
-- Remove JmxInspector
->>>>>>> 75c9a9fa
 
 249
 
